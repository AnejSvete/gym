--- conflicted
+++ resolved
@@ -133,15 +133,9 @@
         if self.viewer is None:
             if mode == 'human':
                 self.viewer = mujoco_py.MjViewer(self.sim)
-<<<<<<< HEAD
-            elif mode == 'rgb_array':
-                self.viewer = mujoco_py.MjRenderContextOffscreen(self.sim, -1)
-=======
-
             elif mode == 'rgb_array' or mode == 'depth_array':
                 self.viewer = mujoco_py.MjRenderContextOffscreen(self.sim, -1)
-
->>>>>>> 7bbe4868
+                
             self.viewer_setup()
             self._viewers[mode] = self.viewer
         return self.viewer
